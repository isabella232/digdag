--- conflicted
+++ resolved
@@ -300,14 +300,10 @@
     return query.id;
   }
 
-<<<<<<< HEAD
   fillTDQueryCache() : Promise<*> {
-=======
-  fillTDQueryCache() : Promise {
     if (!this.config.td.useTD) {
       return Promise.resolve({})
     }
->>>>>>> ff37abd5
     return fetch(this.config.td.apiV4 + '/queries', {
       credentials: 'include',
       headers: this.headers()
