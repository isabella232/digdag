{
  "name": "digdag-ui",
  "version": "1.0.0",
  "description": "",
  "main": "console.jsx",
  "scripts": {
    "build": "NODE_ENV=production webpack -p --config webpack.production.config.js --progress --profile --colors",
    "dev": "webpack-dev-server --progress --profile --colors --hot --port 9000",
    "flow": "flow; test $? -eq 0 -o $? -eq 2",
    "lint": "standard"
  },
  "author": "",
  "license": "",
  "dependencies": {
    "babel-polyfill": "6.9.0",
    "bootstrap": "3.3.6",
    "buffer": "4.6.0",
    "duration": "^0.2.0",
    "jquery": "2.2.4",
    "js-untar": "0.1.4",
    "js-yaml": "3.6.1",
    "json-loader": "0.5.4",
    "lodash": "^4.15.0",
    "lru-cache": "4.0.1",
    "moment": "2.13.0",
    "pako": "1.0.1",
    "path": "0.12.7",
    "prismjs": "1.5.0",
    "react": "15.1.0",
    "react-addons-pure-render-mixin": "15.1.0",
    "react-dom": "15.1.0",
    "react-json-pretty": "1.2.0",
    "react-prism": "3.2.0",
    "react-router": "2.4.1",
    "urijs": "1.18.1",
    "whatwg-fetch": "1.0.0"
  },
  "devDependencies": {
    "babel-eslint": "6.0.4",
    "babel-loader": "6.2.4",
    "babel-plugin-react-transform": "2.0.2",
    "babel-plugin-transform-class-properties": "6.9.0",
    "babel-plugin-transform-flow-strip-types": "6.8.0",
    "babel-preset-es2016": "6.0.11",
    "babel-preset-react": "6.5.0",
    "bootstrap-loader": "1.0.10",
    "bootstrap-sass": "3.3.6",
    "css-loader": "0.23.1",
    "file-loader": "0.8.5",
    "flow-bin": "^0.32.0",
    "flow-status-webpack-plugin": "0.1.4",
    "less": "2.7.1",
    "less-loader": "2.2.3",
    "node-sass": "^3.10.0",
    "resolve-url-loader": "1.4.3",
<<<<<<< HEAD
    "sass-loader": "3.2.0",
    "standard": "^8.2.0",
=======
    "sass-loader": "^4.0.2",
>>>>>>> 6abb2f55
    "style-loader": "0.13.1",
    "url-loader": "0.5.7",
    "webpack": "1.13.1",
    "webpack-dev-server": "1.14.1"
  },
  "standard": {
    "parser": "babel-eslint",
    "global": [
      "fetch",
      "DIGDAG_CONFIG"
    ]
  }
}<|MERGE_RESOLUTION|>--- conflicted
+++ resolved
@@ -53,12 +53,8 @@
     "less-loader": "2.2.3",
     "node-sass": "^3.10.0",
     "resolve-url-loader": "1.4.3",
-<<<<<<< HEAD
-    "sass-loader": "3.2.0",
+    "sass-loader": "^4.0.2",
     "standard": "^8.2.0",
-=======
-    "sass-loader": "^4.0.2",
->>>>>>> 6abb2f55
     "style-loader": "0.13.1",
     "url-loader": "0.5.7",
     "webpack": "1.13.1",
